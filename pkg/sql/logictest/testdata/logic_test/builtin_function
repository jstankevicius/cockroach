statement ok
CREATE TABLE foo (a int)

statement ok
INSERT INTO foo (a) VALUES (1)

query error unknown function: foo.bar
SELECT foo.bar()

query error unknown function: defaults
SELECT defaults()

query II colnames
SELECT length('roach7'), length(b'roach77')
----
length length
6      7

query IIIIII
SELECT length('Hello, 世界'), length(b'Hello, 世界'),
       char_length('Hello, 世界'), char_length(b'Hello, 世界'),
       character_length('Hello, 世界'), character_length(b'Hello, 世界')
----
9 13 9 13 9 13

statement error unknown signature: length\(int\)
SELECT length(23)

query III
SELECT octet_length('Hello'), octet_length('世界'), octet_length(b'世界')
----
5 6 6

query III
SELECT bit_length('Hello'), bit_length('世界'), bit_length(b'世界')
----
40 48 48

query TTTTTTTT
SELECT quote_ident('abc'), quote_ident('ab.c'), quote_ident('ab"c'), quote_ident('世界'),
       quote_ident('array'), -- reserved keyword
       quote_ident('family'), -- type/func name keyword
       quote_ident('bigint'), -- col name keyword
       quote_ident('alter') -- unreserved keyword
----
abc  "ab.c"  "ab""c"  世界  "array"  "family"  "bigint"  alter

query TTTT
SELECT quote_literal('abc'), quote_literal('ab''c'), quote_literal('ab"c'), quote_literal(e'ab\nc')
----
'abc'  e'ab\'c'  'ab"c'  e'ab\nc'

query TTTTTTTT
SELECT
 quote_literal(123::string), quote_nullable(123::string),
 quote_literal(123), quote_nullable(123),
 quote_literal(true), quote_nullable(true),
 quote_literal(123.3), quote_nullable(123.3)
----
'123'  '123'  '123'  '123'  'true'  'true'  '123.3'  '123.3'

query TTTTTT
SELECT
 quote_literal('1d'::interval),	quote_nullable('1d'::interval),
 quote_literal('2018-06-11 12:13:14'::timestamp), quote_nullable('2018-06-11 12:13:14'::timestamp),
 quote_literal('2018-06-11'::date), quote_nullable('2018-06-11'::date)
----
'1 day'  '1 day'  '2018-06-11 12:13:14+00:00'  '2018-06-11 12:13:14+00:00'  '2018-06-11'  '2018-06-11'

query TTBB
SELECT
 quote_literal(null::int), quote_nullable(null::int),
 quote_literal(null::int) IS NULL, quote_nullable(null::int) IS NULL
----
NULL  NULL  true  false

# Check that quote_literal is properly sensitive to bytea_output.

query TT
SELECT quote_literal(b'abc'), quote_nullable(b'abc')
----
e'\\x616263'  e'\\x616263'

statement ok
SET bytea_output = 'escape'

query TT
SELECT quote_literal(b'abc'), quote_nullable(b'abc')
----
'abc'  'abc'

statement ok
RESET bytea_output

query T colnames
SELECT upper('roacH7')
----
upper
ROACH7

statement error unknown signature: upper\(decimal\)
SELECT upper(2.2)

query T colnames
SELECT lower('RoacH7')
----
lower
roach7

statement error unknown signature: lower\(int\)
SELECT lower(32)

# Multiplying by zero so the result is deterministic.
query R
SELECT random() * 0.0
----
0

# Concatenating 'empty' because the empty string doesn't work in these tests.
query T
SELECT concat() || 'empty'
----
empty

query T
SELECT concat('RoacH', NULL)
----
RoacH

statement error unknown signature: concat\(string, bool, decimal, bool\)
SELECT concat('RoacH', false, 64.532, TRUE)

query T
SELECT substr('RoacH', 2, 3)
----
oac

query T
SELECT substring('RoacH', 2, 3)
----
oac

query T
SELECT substring('💩oacH', 2, 3)
----
oac

query T
SELECT substring('RoacH' from 2 for 3)
----
oac

query T
SELECT substring('RoacH' for 3 from 2)
----
oac

query T
SELECT substr('RoacH', 2)
----
oacH

query T
SELECT substr('💩oacH', 2)
----
oacH

query T
SELECT substring('RoacH' from 2)
----
oacH

query T
SELECT substr('RoacH', -2)
----
RoacH

query T
SELECT substr('RoacH', -2, 4)
----
R

query T
SELECT substr('12345', 2, 77)
----
2345

query T
SELECT substr('12345', -2, 77)
----
12345

statement error substr\(\): negative substring length -1 not allowed
SELECT substr('12345', 2, -1)

query T
SELECT substr('string', 4827075662841736053, 5123273972570225659) || 'empty'
----
empty

query T
SELECT substring('12345' for 3)
----
123

query T
SELECT substring('foobar' from 'o.b')
----
oob

query T
SELECT substring('f(oabaroob' from '\(o(.)b')
----
a

query T
SELECT substring('f(oabaroob' from '+(o(.)b' for '+')
----
a

query error substring\(\): error parsing regexp: missing closing \): `\\\\\(o\(.\)b`
SELECT substring('f(oabaroob' from '\(o(.)b' for '+')

query error unknown signature: substring\(\)
SELECT substring()

query error unknown signature: concat_ws\(\)
SELECT concat_ws()

query T
SELECT concat_ws(NULL::STRING, 'a', 'b')
----
NULL

query T
SELECT concat_ws(',', 'abcde', NULL)
----
abcde

query T
SELECT concat_ws(',', 'abcde', '2')
----
abcde,2

statement error unknown signature: concat_ws\(string, string, int, unknown, int\)
SELECT concat_ws(',', 'abcde', 2, NULL, 22)

query T
SELECT split_part('abc~@~def~@~ghi', '~@~', 2)
----
def

query T
SELECT repeat('Pg', 4)
----
PgPgPgPg

query T
SELECT repeat('Pg', -1) || 'empty'
----
empty

statement error pq: repeat\(\): requested length too large
SELECT repeat('s', 9223372036854775807)

# Regression for #19035.
statement error pq: repeat\(\): requested length too large
SELECT repeat('1234567890'::string, 6978072892806141784::int)

query I
SELECT ascii('x')
----
120

query I
select ascii('禅')
----
31109

query error ascii\(\): the input string must not be empty
select ascii('')

query T
select chr(122)
----
z

query T
select chr(ascii('Z'))
----
Z

query T
select chr(31109)
----
禅

query error chr\(\): input value must be >= 0
SELECT chr(-1)

query T
SELECT md5('abc')
----
900150983cd24fb0d6963f7d28e17f72

query T
SELECT sha1('abc')
----
a9993e364706816aba3e25717850c26c9cd0d89d

query T
SELECT sha256('abc')
----
ba7816bf8f01cfea414140de5dae2223b00361a396177a9cb410ff61f20015ad

query IIII
SELECT fnv32('abc'), fnv32a('abc'), fnv64('abc'), fnv64a('abc')
----
1134309195  440920331  -2820157060406071861  -1792535898324117685

query II
SELECT crc32ieee('abc'), crc32c('abc')
----
891568578  910901175

# Regression tests for #29754
query T
SELECT md5(NULL::STRING)
----
NULL

query T
SELECT md5('')
----
d41d8cd98f00b204e9800998ecf8427e

query T
SELECT md5(NULL::STRING, NULL::STRING)
----
NULL

query T
SELECT sha1(NULL::STRING)
----
NULL

query T
SELECT sha256(NULL::STRING)
----
NULL

query T
SELECT sha512(NULL::STRING, NULL::STRING)
----
NULL

query T
SELECT fnv32(NULL::STRING)
----
NULL

query T
SELECT to_hex(2147483647)
----
7fffffff

query I
SELECT strpos('high', 'a')
----
0

query I
SELECT strpos('high', 'ig')
----
2

query I
SELECT strpos('💩high', 'ig')
----
3

query I
SELECT position('ig' in 'high')
----
2

query I
SELECT position('a' in 'high')
----
0

query error unknown signature: strpos\(\)
SELECT position()

query T
SELECT overlay('123456789' placing 'xxxx' from 3)
----
12xxxx789

query T
SELECT overlay('123456789' placing 'xxxx' from 3 for 2)
----
12xxxx56789

query T
SELECT overlay('123456789' placing 'xxxx' from 3 for 6)
----
12xxxx9

query T
SELECT overlay('123456789' placing 'xxxx' from 15 for 6)
----
123456789xxxx

query T
SELECT overlay('123456789' placing 'xxxx' from 3 for 10)
----
12xxxx

query T
SELECT overlay('123456789' placing 'xxxx' from 3 for -1)
----
12xxxx23456789

query T
SELECT overlay('123456789' placing 'xxxx' from 3 for -8)
----
12xxxx123456789

query T
SELECT overlay('💩123456789' placing 'xxxxÂ' from 3 for 3)
----
💩1xxxxÂ56789

query error non-positive substring length not allowed: -1
SELECT overlay('123456789' placing 'xxxx' from -1 for 6)

query T
SELECT btrim('xyxtrimyyx', 'xy')
----
trim

query T
SELECT trim('xy' from 'xyxtrimyyx')
----
trim

query T
SELECT trim(both 'xy' from 'xyxtrimyyx')
----
trim

query T
SELECT 'a' || btrim('    postgres    ') || 'b'
----
apostgresb

query T
SELECT ltrim('zzzytrimxyz', 'xyz')
----
trimxyz

query T
SELECT trim(leading 'xyz' from 'zzzytrimxyz')
----
trimxyz

query T
SELECT ltrim('   trimxyz')
----
trimxyz

query T
SELECT trim(leading '   trimxyz')
----
trimxyz

query T
SELECT trim(leading from '   trimxyz')
----
trimxyz


query T
SELECT rtrim('xyzzzzytrimxyz', 'xyz')
----
xyzzzzytrim

query T
SELECT trim(trailing 'xyz' from 'xyzzzzytrimxyz')
----
xyzzzzytrim

query T
SELECT 'a' || rtrim(' zzzytrimxyz   ')
----
a zzzytrimxyz

query T
SELECT reverse('abcde')
----
edcba

query T
SELECT reverse('世界')
----
界世

query T
SELECT replace('abcdefabcdef', 'cd', 'XX')
----
abXXefabXXef

query T
SELECT replace(initcap('hi THOMAS'), ' ', '')
----
HiThomas

query T
SELECT initcap('THOMAS')
----
Thomas

query T
SELECT left('💩abcde'::bytes, 2)
----
[240 159]

query T
SELECT right('abcde💩'::bytes, 2)
----
[146 169]

query T
SELECT left('💩abcde', 2)
----
💩a

query T
SELECT right('abcde💩', 2)
----
e💩

query RRRIIR
SELECT abs(-1.2::float), abs(1.2::float), abs(-0.0::float), abs(0), abs(1), abs(-1.2121::decimal)
----
1.2 1.2 0 0 1 1.2121

query R
SELECT abs(NULL)
----
NULL

query error abs\(\): abs of min integer value \(-9223372036854775808\) not defined
SELECT abs(-9223372036854775808)

query I
SELECT abs(-9223372036854775807)
----
9223372036854775807

query B
SELECT abs(sin(pi())) < 1e-12
----
true

subtest standard_float_digits

query RR
SELECT acos(-0.5), round(acos(0.5), 15)
----
2.0943951023932  1.0471975511966

query RR
SELECT cot(-0.5), cot(0.5)
----
-1.83048772171245  1.83048772171245

query RRR
SELECT asin(-0.5), asin(0.5), asin(1.5)
----
-0.523598775598299  0.523598775598299  NaN

query RR
SELECT atan(-0.5), atan(0.5)
----
-0.463647609000806  0.463647609000806

query RR
SELECT atan2(-10.0, 5.0), atan2(10.0, 5.0)
----
-1.10714871779409  1.10714871779409

query RRR
SELECT cbrt(-1.0::float), round(cbrt(27.0::float), 15), cbrt(19.3::decimal)
----
-1 3 2.6823725926296729544


query RRRRR
SELECT ceil(-0.5::float), ceil(0.5::float), ceiling(0.5::float), ceil(0.1::decimal), ceiling (-0.9::decimal)
----
-0  1  1  1  0

query RR
SELECT cos(-0.5), cos(0.5)
----
0.877582561890373  0.877582561890373

query RRR
SELECT sin(-1.0), sin(0.0), sin(1.0)
----
-0.841470984807897  0  0.841470984807897

query RR
SELECT degrees(-0.5), degrees(0.5)
----
-28.6478897565412  28.6478897565412

subtest extra_float_digits_3

statement ok
SET extra_float_digits = 3

query RR
SELECT acos(-0.5), round(acos(0.5), 15)
----
2.0943951023931957  1.047197551196598

query RR
SELECT cot(-0.5), cot(0.5)
----
-1.830487721712452  1.830487721712452

query RRR
SELECT asin(-0.5), asin(0.5), asin(1.5)
----
-0.5235987755982989  0.5235987755982989  NaN

query RR
SELECT atan(-0.5), atan(0.5)
----
-0.4636476090008061  0.4636476090008061

query RR
SELECT atan2(-10.0, 5.0), atan2(10.0, 5.0)
----
-1.1071487177940904  1.1071487177940904

query RRR
SELECT cbrt(-1.0::float), round(cbrt(27.0::float), 15), cbrt(19.3::decimal)
----
-1 3 2.6823725926296729544

query RRRRR
SELECT ceil(-0.5::float), ceil(0.5::float), ceiling(0.5::float), ceil(0.1::decimal), ceiling(-0.9::decimal)
----
-0  1  1  1  0

query RR
SELECT cos(-0.5), cos(0.5)
----
0.8775825618903728  0.8775825618903728

query RRR
SELECT sin(-1.0), sin(0.0), sin(1.0)
----
-0.8414709848078965  0  0.8414709848078965

query RR
SELECT degrees(-0.5), degrees(0.5)
----
-28.64788975654116  28.64788975654116

statement ok
SET extra_float_digits = 0

subtest other_tests

query IIII
SELECT div(-1::int, 2::int), div(1::int, 2::int), div(9::int, 4::int), div(-9::int, 4::int)
----
0 0 2 -2

query RRRRRR
SELECT div(-1.0::float, 2.0), div(1.0::float, 2.0), div(9.0::float, 4.0), div(-9.0::float, 4.0), div(1.0::float, 0.0), div(1111.0::decimal, 9.44)
----
-0 0 2 -2 +Inf 117

query error div\(\): division by zero
SELECT div(1.0::decimal, 0.0::decimal)

query error div\(\): division by zero
SELECT div(1::int, 0::int)

# math.Exp(1.0) returns different results on amd64 vs arm64.
# Round to make this test consistent across archs.
# See https://github.com/golang/go/issues/20319.
query RRR
SELECT exp(-1.0::float), round(exp(1.0::float), 13), exp(2.0::decimal)
----
0.367879441171442  2.718281828459  7.3890560989306502272

query error exp\(\): overflow
SELECT exp(1e2000::decimal)

query RRR
SELECT floor(-1.5::float), floor(1.5::float), floor(9.123456789::decimal)
----
-2 1 9

query BBBBBB
SELECT 1::FLOAT IS NAN, 1::FLOAT IS NOT NAN, isnan(1::FLOAT), 'NaN'::FLOAT IS NAN, 'NaN'::FLOAT IS NOT NAN, isnan('NaN'::FLOAT)
----
false true false true false true

query RRR
SELECT ln(-2.0::float), ln(2.0::float), ln(2.5::decimal)
----
NaN  0.693147180559945  0.91629073187415506518

query error cannot take logarithm of a negative number
SELECT ln(-100.000::decimal)

query error cannot take logarithm of zero
SELECT ln(0::decimal)

query RR
SELECT log(10.0::float), log(100.000::decimal)
----
1 2.0000000000000000000

query error cannot take logarithm of a negative number
SELECT log(-100.000::decimal)

query error cannot take logarithm of zero
SELECT log(0::decimal)

query RRIR
SELECT mod(5.0::float, 2.0), mod(1.0::float, 0.0), mod(5, 2), mod(19.3::decimal, 2)
----
1 NaN 1 1.3

# mod returns the same results as PostgreSQL 9.4.4
# in tests below (except for the error message).

query error mod\(\): zero modulus
SELECT mod(5, 0)

query error mod\(\): zero modulus
SELECT mod(5::decimal, 0::decimal)

query II
SELECT mod(-100, -8), mod(-100, 8)
----
-4 -4

query I
SELECT mod(-9223372036854775808, 3)
----
-2

query I
SELECT mod(-9223372036854775808, -1)
----
0

query I
SELECT mod(9223372036854775807, -1)
----
0

query I
SELECT mod(9223372036854775807, -2)
----
1

query I
SELECT mod(9223372036854775807, 1)
----
0

query I
SELECT mod(9223372036854775807, 2)
----
1

query I
SELECT mod(9223372036854775807, 4)
----
3

# div and mod are a logical pair

query R
SELECT div(9.0::float, 2.0) * 2.0 + mod(9.0::float, 2.0)
----
9

query R
SELECT div(9.0::float, -2.0) * -2.0 + mod(9.0::float, -2.0)
----
9

query R
SELECT div(-9.0::float, 2.0) * 2.0 + mod(-9.0::float, 2.0)
----
-9

query R
SELECT div(-9.0::float, -2.0) * -2.0 + mod(-9.0::float, -2.0)
----
-9

query R
SELECT pi()
----
3.14159265358979

query II
SELECT pow(-2::int, 3::int), pow(2::int, 3::int)
----
-8 8

statement error integer out of range
SELECT pow(2::int, -3::int)

query III
SELECT pow(0::int, 3::int), pow(3::int, 0::int), pow(-3::int, 0::int)
----
0 1 1

statement error integer out of range
SELECT pow(0::int, -3::int)

# TODO(mjibson): This uses the decimal implementation internally, which
# returns NaN, hence the below error. However postgres returns 1 for this,
# which we should probably match.
statement error integer out of range
SELECT pow(0::int, 0::int)

query RRR
SELECT pow(-3.0::float, 2.0), power(3.0::float, 2.0), pow(5.0::decimal, 2.0)
----
9 9 25.00

query R
SELECT pow(CAST (pi() AS DECIMAL), DECIMAL '2.0')
----
9.8696044010893571205

query R
SELECT power(0::decimal, -1)
----
Infinity

# TODO(mjibson): Postgres returns an error for this.
query R
SELECT power(-1, -.1)
----
NaN

query RR
SELECT radians(-45.0), radians(45.0)
----
-0.785398163397448  0.785398163397448

query R
SELECT round(123.456::float, -2438602134409251682)
----
NaN

query RRR
SELECT round(4.2::float, 0), round(4.2::float, 10), round(4.22222222::decimal, 3)
----
4 4.2 4.222

query R
SELECT round(1e-308::float, 324)
----
1e-308

# round to nearest even
query RRRR
SELECT round(-2.5::float, 0), round(-1.5::float, 0), round(1.5::float, 0), round(2.5::float, 0)
----
-2 -2 2 2

query RRRRRR
SELECT round(-2.5::float), round(-1.5::float), round(-0.0::float), round(0.0::float), round(1.5::float), round(2.5::float)
----
-2 -2 -0 0 2 2

# some edge cases: denormal, 0.5-epsilon, 0.5+epsilon, 1 bit fractions, 1 bit fraction rounding to 0 bit fraction, large integer
query RRRRRRR
SELECT round(1.390671161567e-309::float), round(0.49999999999999994::float), round(0.5000000000000001::float), round(2251799813685249.5::float), round(2251799813685250.5::float), round(4503599627370495.5::float), round(4503599627370497::float)
----
0  0  1  2.25179981368525e+15  2.25179981368525e+15  4.5035996273705e+15  4.5035996273705e+15

# round up for decimals
# These results are indeed different than floats. Compare with postgres.
# Float rounding uses banker, decimal rounding uses half away from zero.
query RRRR
SELECT round(-2.5::decimal, 0), round(-1.5::decimal, 0), round(1.5::decimal, 0), round(2.5::decimal, 0)
----
-3 -2 2 3

query RRRRR
SELECT round(-2.5::decimal, 3), round(-1.5::decimal, 3), round(0.0::decimal, 3), round(1.5::decimal, 3), round(2.5::decimal, 3)
----
-2.500 -1.500 0.000 1.500 2.500

query RRRRR
SELECT round(-2.5::decimal), round(-1.5::decimal), round(0.0::decimal), round(1.5::decimal), round(2.5::decimal)
----
-3 -2 0 2 3

subtest round_max_prec

# Test rounding to 14 digits, because the logic test itself
# formats floats rounded to 15 digits behind the decimal point.

statement ok
SET extra_float_digits = 3

query RRR
SELECT round(-2.123456789, 5), round(2.123456789, 5), round(2.12345678901234567890, 14)
----
-2.12346 2.12346 2.12345678901235

query RR
SELECT round(-1.7976931348623157e+308::float, 1), round(1.7976931348623157e+308::float, 1)
----
-1.7976931348623157e+308 1.7976931348623157e+308

query RR
SELECT round(-1.7976931348623157e+308::float, -303), round(1.7976931348623157e+308::float, -303)
----
-1.79769e+308 1.79769e+308

query RR
SELECT round(-1.23456789e+308::float, -308), round(1.23456789e+308::float, -308)
----
-1e+308 1e+308

query RRRR
SELECT 1.234567890123456789::float, round(1.234567890123456789::float, 15), round(1.234567890123456789::float, 16), round(1.234567890123456789::float, 17)
----
1.2345678901234567 1.234567890123457 1.2345678901234567 1.2345678901234567

statement ok
SET extra_float_digits = 0

subtest round_low_prec

statement ok
SET extra_float_digits = -6

query RRR
SELECT round(-2.123456789, 5), round(2.123456789, 5), round(2.12345678901234567890, 14)
----
-2.12346 2.12346 2.12345678901235

query RR
SELECT round(-1.7976931348623157e+308::float, 1), round(1.7976931348623157e+308::float, 1)
----
-1.79769313e+308  1.79769313e+308

query RR
SELECT round(-1.7976931348623157e+308::float, -303), round(1.7976931348623157e+308::float, -303)
----
-1.79769e+308 1.79769e+308

query RR
SELECT round(-1.23456789e+308::float, -308), round(1.23456789e+308::float, -308)
----
-1e+308 1e+308

query RRRR
SELECT 1.234567890123456789::float, round(1.234567890123456789::float, 15), round(1.234567890123456789::float, 16), round(1.234567890123456789::float, 17)
----
1.23456789  1.23456789  1.23456789  1.23456789

statement ok
SET extra_float_digits = 0

subtest more_round_tests

query RR
SELECT round(-1.7976931348623157e-308::float, 1), round(1.7976931348623157e-308::float, 1)
----
-0 0


query RRR
SELECT round(123.456::float, -1), round(123.456::float, -2), round(123.456::float, -3)
----
120 100 0

query RRRR
SELECT round(123.456::decimal, -1), round(123.456::decimal, -2), round(123.456::decimal, -3), round(123.456::decimal, -200)
----
1.2E+2  1E+2  0E+3  0E+200

query RRRR
SELECT round('nan'::decimal), round('nan'::decimal, 1), round('nan'::float), round('nan'::float, 1)
----
NaN NaN NaN NaN

# Match postgres float round for inf.
query RRRR
SELECT round('inf'::float), round('inf'::float, 1), round('-inf'::float), round('-inf'::float, 1)
----
+Inf  +Inf  -Inf  -Inf

# But decimal round (which isn't supported at all in postgres because
# postgres doesn't support NaN or Inf for its decimals) conforms to
# the GDA spec.
query R
SELECT round('inf'::decimal)
----
NaN

query R
SELECT round(1::decimal, 3000)
----
NaN

subtest more_tests

query III
SELECT sign(-2), sign(0), sign(2)
----
-1 0 1

query RRRR
SELECT sign(-2.0), sign(-0.0), sign(0.0), sign(2.0)
----
-1 0 0 1

query RR
SELECT sqrt(4.0::float), sqrt(9.0::decimal)
----
2 3

query error cannot take square root of a negative number
SELECT sqrt(-1.0::float)

query error cannot take square root of a negative number
SELECT sqrt(-1.0::decimal)

query RRR
SELECT round(tan(-5.0), 14), tan(0.0), round(tan(5.0), 14)
----
3.38051500624659 0 -3.38051500624659

query RRRR
SELECT trunc(-0.0), trunc(0.0), trunc(1.9), trunc(19.5678::decimal)
----
0 0 1 19

query T
SELECT translate('Techonthenet.com', 'e.to', '456')
----
T4chn6h4n465cm

query T
SELECT translate('12345', '143', 'ax')
----
a2x5

query T
SELECT translate('12345', 'abc', 'ax')
----
12345

query T
SELECT translate('a‰ÒÁ', 'aÒ', '∏p')
----
∏‰pÁ

query T
SELECT regexp_extract('foobar', 'o.b')
----
oob

query T
SELECT regexp_extract('foobar', 'o(.)b')
----
o

query T
SELECT regexp_extract('foobar', '(o(.)b)')
----
oob

query T
SELECT regexp_extract('foabaroob', 'o(.)b')
----
a

query T
SELECT regexp_extract('foobar', 'o.x')
----
NULL

query T
SELECT regexp_replace('foobarbaz', 'b..', 'X')
----
fooXbaz

query T
SELECT regexp_replace('foobarbaz', 'b..', 'X', 'g')
----
fooXX

query T
SELECT regexp_replace('foobarbaz', 'b(..)', E'X\\1Y', 'g')
----
fooXarYXazY

query T
SELECT regexp_replace('foobarbaz', 'b(.)(.)', E'X\\2\\1\\3Y', 'g')
----
fooXraYXzaY

query T
SELECT regexp_replace(E'fooBa\nrbaz', 'b(..)', E'X\\&Y', 'gi')
----
fooXBa
YrXbazY

query T
SELECT regexp_replace(E'fooBa\nrbaz', 'b(..)', E'X\\&Y', 'gmi')
----
fooBa
rXbazY

query T
SELECT regexp_replace(E'fooBar\nbaz', 'b(..)$', E'X\\&Y', 'gpi')
----
fooBar
XbazY

query T
SELECT regexp_replace(E'fooBar\nbaz', 'b(..)$', E'X\\&Y', 'gwi')
----
fooXBarY
XbazY

query T
SELECT regexp_replace('foobarbaz', 'nope', 'NO')
----
foobarbaz

query error regexp_replace\(\): invalid regexp flag: 'z'
SELECT regexp_replace(E'fooBar\nbaz', 'b(..)$', E'X\\&Y', 'z')

query T
SELECT regexp_replace(E'Foo\nFoo', '^(foo)', 'BAR', 'i')
----
BAR
Foo

query T
SELECT regexp_replace(e'DOGGIE\ndog \nDOG', '^d.+', 'CAT', 's')
----
DOGGIE
dog
DOG

query T
SELECT regexp_replace(e'DOGGIE\ndog \nDOG', '^d.+', 'CAT', 'n');
----
DOGGIE
CAT
DOG

query T
SELECT regexp_replace(e'DOGGIE\ndog \nDOG', '^D.+', 'CAT', 'p')
----
CAT
dog
DOG

query T
SELECT regexp_replace(e'DOGGIE\ndog \nDOG', '^d.+', 'CAT', 'w')
----
DOGGIE
CAT

query T
SELECT regexp_replace('abc', 'b', e'\n', 'w')
----
a
c

query T
SELECT regexp_replace('abc\', 'b', 'a', 'w')
----
aac\

query T
SELECT regexp_replace('abc', 'c', 'a\', 'w')
----
aba\

# #19046
query T
SELECT regexp_replace('ReRe','R(e)','1\\1','g');
----
1\11\1

query B
SELECT unique_rowid() < unique_rowid()
----
true

query BI
SELECT uuid_v4() != uuid_v4(), length(uuid_v4())
----
true 16

query error at or near.*: syntax error
SELECT greatest()

query error at or near.*: syntax error
SELECT least()

query I
SELECT greatest(4, 5, 7, 1, 2)
----
7

query I
SELECT least(4, 5, 7, 1, 2)
----
1

query I
SELECT greatest(4, NULL, 7, 1, 2)
----
7

query I
SELECT greatest(NULL, NULL, 7, NULL, 2)
----
7

query I
SELECT greatest(NULL, NULL, NULL, NULL, 2)
----
2

query I
SELECT greatest(2, NULL, NULL, NULL, NULL)
----
2

query I
SELECT least(4, NULL, 7, 1, 2)
----
1

query I
SELECT greatest(NULL, NULL, NULL)
----
NULL

query I
SELECT least(NULL, NULL, NULL)
----
NULL

query I
SELECT greatest(2, '4')
----
4

query I
SELECT least(2, '4')
----
2

query T
SELECT greatest('foo', 'bar', 'foobar')
----
foobar

query T
SELECT least('foo', 'bar', 'foobar')
----
bar

query R
SELECT greatest(1, 1.2)
----
1.2

# Test homogenous functions that can't be constant folded.
query I
SELECT greatest(NULL, a, 5, NULL) FROM foo
----
5

query I
SELECT greatest(NULL, NULL, NULL, a, -1) FROM foo
----
1

query I
SELECT least(NULL, a, 5, NULL) FROM foo
----
1

query I
SELECT least(NULL, NULL, NULL, a, -1) FROM foo
----
-1

# Test float and int comparison.

query BBBB
select 1 = 1.0::float, 1.0::float = 1, 1 = 2.0::float, 2.0::float = 1
----
true true false false

query BBBB
select 1 < 2.0::float, 1.0::float < 2, 2.0::float < 1, 2 < 1.0::float
----
true true false false

query BBBB
select 1 <= 1.0::float, 1.0::float <= 1, 2.0::float <= 1, 2 <= 1.0::float
----
true true false false

query BBBB
select 2 > 1.0::float, 2.0::float > 1, 1 > 2.0::float, 1.0::float > 2
----
true true false false

query BBBB
select 1 >= 1.0::float, 1.0::float >= 1, 1.0::float >= 2, 1 >= 2.0::float
----
true true false false

# Test decimal and int comparison.

query BBBB
select 1 = 1.0::decimal, 1.0::decimal = 1, 1 = 2.0::decimal, 2.0::decimal = 1
----
true true false false

query BBBB
select 1 < 2.0::decimal, 1.0::decimal < 2, 2.0::decimal < 1, 2 < 1.0::decimal
----
true true false false

query BBBB
select 1 <= 1.0::decimal, 1.0::decimal <= 1, 2.0::decimal <= 1, 2 <= 1.0::decimal
----
true true false false

query BBBB
select 2 > 1.0::decimal, 2.0::decimal > 1, 1 > 2.0::decimal, 1.0::decimal > 2
----
true true false false

query BBBB
select 1 >= 1.0::decimal, 1.0::decimal >= 1, 1.0::decimal >= 2, 1 >= 2.0::decimal
----
true true false false

# Test float and decimal comparison.

query BBBB
select 1::decimal = 1.0, 1.0 = 1::decimal, 1::decimal = 2.0, 2.0 = 1::decimal
----
true true false false

query BBBB
select 1::decimal < 2.0, 1.0 < 2::decimal, 2.0 < 1::decimal, 2::decimal < 1.0
----
true true false false

query BBBB
select 1::decimal <= 1.0, 1.0 <= 1::decimal, 2.0 <= 1::decimal, 2::decimal <= 1.0
----
true true false false

query BBBB
select 2::decimal > 1.0, 2.0 > 1::decimal, 1::decimal > 2.0, 1.0 > 2::decimal
----
true true false false

query BBBB
select 1::decimal >= 1.0, 1.0 >= 1::decimal, 1.0 >= 2::decimal, 1::decimal >= 2.0
----
true true false false

query I
SELECT strpos(version(), 'CockroachDB')
----
1

# Don't panic during incorrect use of * (#7727)
query error pq: cos\(\): cannot use "\*" in this context
SELECT cos(*) FROM system.namespace

# Don't panic with invalid names (#8045)
query error cannot use "nonexistent.\*" without a FROM clause
SELECT TRIM(TRAILING nonexistent.*[1])

query error rtrim\(\): cannot subscript type tuple
SELECT TRIM(TRAILING foo.*[1]) FROM (VALUES (1)) AS foo(x)

# Don't panic with invalid names (#8044)
query error cannot use "nonexistent.\*" without a FROM clause
SELECT OVERLAY(nonexistent.* PLACING 'string' FROM 'string')

query error unknown signature
SELECT OVERLAY(foo.* PLACING 'string' FROM 'string') FROM (VALUES (1)) AS foo(x)

# Don't panic with invalid names (#8023)
query error cannot use "nonexistent.\*" without a FROM clause
SELECT nonexistent.* IS NOT TRUE

query error unsupported comparison operator: <tuple{int AS x}> IS DISTINCT FROM <bool>
SELECT foo.* IS NOT TRUE FROM (VALUES (1)) AS foo(x)

query T
SELECT current_schemas(true)
----
{pg_catalog,public}

query T
SELECT current_schemas(false)
----
{public}

# Force the function to be evaluated at execution time and verify it doesn't
# break when distsql is on.
query T
SELECT current_schemas(x) FROM (VALUES (true), (false)) AS t(x);
----
{pg_catalog,public}
{public}

statement ok
SET search_path=test,pg_catalog

query T
SELECT current_schemas(true)
----
{pg_catalog}

query T
SELECT current_schemas(false)
----
{pg_catalog}

statement ok
RESET search_path

query error pq: unknown signature: current_schemas()
SELECT current_schemas()

query T
SELECT current_schemas(NULL::bool)
----
NULL

query B
SELECT 'public' = ANY (current_schemas(true))
----
true

query B
SELECT 'not test' = ANY (current_schemas(true))
----
false

query B
SELECT pg_catalog.pg_table_is_visible('foo'::regclass)
----
true

statement ok
SET search_path = pg_catalog

query B
SELECT pg_catalog.pg_table_is_visible((SELECT oid FROM pg_class WHERE relname='foo'))
----
false

statement ok
SET SEARCH_PATH = public, pg_catalog

query B
SELECT pg_catalog.pg_table_is_visible((SELECT oid FROM pg_class WHERE relname='foo'))
----
true

statement ok
RESET search_path

query T
SELECT current_schema()
----
public

# COLLATION FOR returns a locale name for a collated string
# but for a not collated string 'default' locale name is a Postgres compatible behavior:
# https://www.postgresql.org/docs/10/functions-info.html#FUNCTIONS-INFO-CATALOG-TABLE
query T
SELECT COLLATION FOR ('foo')
----
default

query T
SELECT COLLATION FOR ('foo' COLLATE "de_DE");
----
de_DE

statement error pq: pg_collation_for\(\): collations are not supported by type: int
SELECT COLLATION FOR (1);

query T
SELECT pg_collation_for ('foo')
----
default

query T
SELECT pg_collation_for ('foo' COLLATE "de_DE");
----
de_DE

statement error pq: pg_collation_for\(\): collations are not supported by type: int
SELECT pg_collation_for(1);

query I
SELECT array_length(ARRAY['a', 'b'], 1)
----
2

query I
SELECT array_length(ARRAY['a'], 1)
----
1

query I
SELECT array_length(ARRAY['a'], 0)
----
NULL

query I
SELECT array_length(ARRAY['a'], 2)
----
NULL

query I
SELECT array_lower(ARRAY['a', 'b'], 1)
----
1

query I
SELECT array_lower(ARRAY['a'], 1)
----
1

query I
SELECT array_lower(ARRAY['a'], 0)
----
NULL

query I
SELECT array_lower(ARRAY['a'], 2)
----
NULL

query I
SELECT array_upper(ARRAY['a', 'b'], 1)
----
2

query I
SELECT array_upper(ARRAY['a'], 1)
----
1

query I
SELECT array_upper(ARRAY['a'], 0)
----
NULL

query I
SELECT array_upper(ARRAY['a'], 2)
----
NULL

query I
SELECT array_length(ARRAY[]:::int[], 1)
----
NULL

query I
SELECT array_lower(ARRAY[]:::int[], 1)
----
NULL

query I
SELECT array_upper(ARRAY[]:::int[], 1)
----
NULL

query I
SELECT array_length(ARRAY[ARRAY[1, 2]], 2)
----
2

query I
SELECT array_lower(ARRAY[ARRAY[1, 2]], 2)
----
1

query I
SELECT array_upper(ARRAY[ARRAY[1, 2]], 2)
----
2

query T
SELECT encode('\xa7', 'hex')
----
a7

query TT
SELECT encode('abc', 'hex'), decode('616263', 'hex')
----
616263 abc

query T
SELECT encode(e'123\000456', 'escape')
----
123\000456

query T
SELECT decode('123\000456', 'escape')::STRING
----
\x31323300343536

query TT
SELECT encode('abc', 'base64'), decode('YWJj', 'base64')
----
YWJj abc

query T
SELECT decode('padded==', 'base64')::STRING
----
\xa5a75d79

query T
SELECT decode('padded1=', 'base64')::STRING
----
\xa5a75d79dd

query error illegal base64 data at input byte 4
SELECT decode('invalid', 'base64')

query error only 'hex', 'escape', and 'base64' formats are supported for encode\(\)
SELECT encode('abc', 'fake')

query error only 'hex', 'escape', and 'base64' formats are supported for decode\(\)
SELECT decode('abc', 'fake')

query T
SELECT from_ip(b'\x00\x00\x00\x00\x00\x00\x00\x00\x00\x00\xff\xff\x01\x02\x03\x04')
----
1.2.3.4

query T
SELECT from_ip(to_ip('1.2.3.4'))
----
1.2.3.4

# net.IP.String() always gives us the most succinct form of ipv6
query T
select from_ip(to_ip('2001:0db8:85a3:0000:0000:8a2e:0370:7334'))
----
2001:db8:85a3::8a2e:370:7334

query error pq: unknown signature: to_ip()
SELECT to_ip()

query error pq: from_ip\(\): zero length IP
SELECT from_ip(b'')

query error pq: to_ip\(\): invalid IP format: ''
SELECT to_ip('')

query error pq: to_ip\(\): invalid IP format: 'asdf'
select to_ip('asdf')

query R
select ln(4.0786335175292462e+34::decimal)
----
79.693655171940461633

query IB
SELECT length(gen_random_uuid()::BYTES), gen_random_uuid() = gen_random_uuid()
----
16 false

query TTTTTT
SELECT to_uuid('63616665-6630-3064-6465-616462656566'),
       to_uuid('{63616665-6630-3064-6465-616462656566}'),
       to_uuid('urn:uuid:63616665-6630-3064-6465-616462656566'),
       from_uuid(b'cafef00ddeadbeef'),
       to_uuid(from_uuid(b'cafef00ddeadbeef')),
       from_uuid(to_uuid('63616665-6630-3064-6465-616462656566'))
----
cafef00ddeadbeef
cafef00ddeadbeef
cafef00ddeadbeef
63616665-6630-3064-6465-616462656566
cafef00ddeadbeef
63616665-6630-3064-6465-616462656566

query error uuid: incorrect UUID length
SELECT to_uuid('63616665-6630-3064-6465')

query error uuid: incorrect UUID length
SELECT to_uuid('63616665-6630-3064-6465-616462656566-123')

query error uuid: incorrect UUID format
SELECT to_uuid('6361666512-6630-3064-6465-616462656566')

query error uuid: UUID must be exactly 16 bytes long, got 4 bytes
SELECT from_uuid(b'f00d')

query T
SELECT pg_catalog.pg_typeof(sign(1:::decimal))
----
decimal

query T
VALUES (pg_typeof(1:::int)),
       (pg_typeof('a':::string)),
       (pg_typeof(true)),
       (pg_typeof(NULL)),
       (pg_typeof('3m':::interval)),
       (pg_typeof('2016-11-12':::date)),
       (pg_typeof(now():::timestamptz)),
       (pg_typeof(b'a':::bytes)),
       (pg_typeof(array[1,2,3]))
----
int
string
bool
unknown
interval
date
timestamptz
bytes
int[]

query T
VALUES (format_type('anyelement'::regtype, -1)),
       (format_type('bit'::regtype, -1)),
       (format_type('bool'::regtype, -1)),
       (format_type('bytea'::regtype, -1)),
       (format_type('char'::regtype, -1)),
       (format_type('date'::regtype, -1)),
       (format_type('decimal'::regtype, -1)),
       (format_type('float'::regtype, -1)),
       (format_type('float4'::regtype, -1)),
       (format_type('interval'::regtype, -1)),
       (format_type('numeric'::regtype, -1)),
       (format_type('oid'::regtype, -1)),
       (format_type('oidvector'::regtype, -1)),
       (format_type('inet'::regtype, -1)),
       (format_type('int'::regtype, -1)),
       (format_type('int4'::regtype, -1)),
       (format_type('int2'::regtype, -1)),
       (format_type('int2vector'::regtype, -1)),
       (format_type('interval'::regtype, -1)),
       (format_type('json'::regtype, -1)),
       (format_type('name'::regtype, -1)),
       (format_type('regclass'::regtype, -1)),
       (format_type('regnamespace'::regtype, -1)),
       (format_type('regproc'::regtype, -1)),
       (format_type('regprocedure'::regtype, -1)),
       (format_type('regtype'::regtype, -1)),
       (format_type('string'::regtype, -1)),
       (format_type('time'::regtype, -1)),
       (format_type('timestamp'::regtype, -1)),
       (format_type('timestamptz'::regtype, -1)),
       (format_type('record'::regtype, -1)),
       (format_type('uuid'::regtype, -1)),
       (format_type('unknown'::regtype, -1)),
       (format_type('varbit'::regtype, -1)),
       (format_type('varchar'::regtype, -1)),
       (format_type('int[]'::regtype, -1)),
       (format_type('int2[]'::regtype, -1)),
       (format_type('string[]'::regtype, -1)),
       (format_type('varchar[]'::regtype, -1))
----
anyelement
bit
boolean
bytea
bpchar
date
numeric
double precision
real
interval
numeric
oid
oidvector
inet
bigint
integer
smallint
int2vector
interval
jsonb
name
regclass
regnamespace
regproc
regprocedure
regtype
text
time without time zone
timestamp without time zone
timestamp with time zone
record
uuid
unknown
bit varying
character varying
bigint[]
smallint[]
text[]
character varying[]

query T
VALUES (format_type('anyelement'::regtype, NULL)),
       (format_type('bool'::regtype, NULL)),
       (format_type('bytea'::regtype, NULL)),
       (format_type('date'::regtype, NULL)),
       (format_type('numeric'::regtype, NULL)),
       (format_type('interval'::regtype, NULL)),
       (format_type('timestamp'::regtype, NULL)),
       (format_type('timestamptz'::regtype, NULL)),
       (format_type('record'::regtype, NULL))
----
anyelement
boolean
bytea
date
numeric
interval
timestamp without time zone
timestamp with time zone
record

query T
SELECT format_type(oid, -1) FROM pg_type WHERE typname='text' LIMIT 1
----
text

query T
SELECT format_type(oid, -1) FROM pg_type WHERE typname='int8' LIMIT 1
----
bigint

query T
SELECT format_type(oid, -1) FROM pg_type WHERE typname='float8' LIMIT 1
----
double precision

query T
SELECT format_type(oid, -1) FROM pg_type WHERE typname='_int8' LIMIT 1
----
bigint[]

query T
SELECT format_type(oid, -1) FROM pg_type WHERE typname='_text' LIMIT 1
----
text[]

query T
SELECT pg_catalog.pg_get_userbyid((SELECT oid FROM pg_roles WHERE rolname='root'))
----
root

query T
SELECT pg_catalog.pg_get_userbyid(20)
----
unknown (OID=20)

query T
SELECT pg_catalog.pg_get_indexdef(0)
----
NULL

statement ok
CREATE TABLE test.pg_indexdef_test (a INT, UNIQUE INDEX pg_indexdef_idx (a ASC), INDEX other (a DESC))

query T
SELECT pg_catalog.pg_get_indexdef((SELECT oid from pg_class WHERE relname='pg_indexdef_idx'))
----
CREATE UNIQUE INDEX pg_indexdef_idx ON test.public.pg_indexdef_test (a ASC)

query T
SELECT pg_catalog.pg_get_indexdef(0, 0, true)
----
NULL

query T
SELECT pg_catalog.pg_get_indexdef((SELECT oid from pg_class WHERE relname='pg_indexdef_idx'), 0, true)
----
CREATE UNIQUE INDEX pg_indexdef_idx ON test.public.pg_indexdef_test (a ASC)

statement ok
CREATE TABLE test.pg_indexdef_test_cols (a INT, b INT, UNIQUE INDEX pg_indexdef_cols_idx (a ASC, b DESC), INDEX other (a DESC))

query T
SELECT pg_catalog.pg_get_indexdef((SELECT oid from pg_class WHERE relname='pg_indexdef_cols_idx'), 0, true)
----
CREATE UNIQUE INDEX pg_indexdef_cols_idx ON test.public.pg_indexdef_test_cols (a ASC, b DESC)

query T
SELECT pg_catalog.pg_get_indexdef((SELECT oid from pg_class WHERE relname='pg_indexdef_cols_idx'), 1, true)
----
a

query T
SELECT pg_catalog.pg_get_indexdef((SELECT oid from pg_class WHERE relname='pg_indexdef_cols_idx'), 2, false)
----
b

query T
SELECT pg_catalog.pg_get_indexdef((SELECT oid from pg_class WHERE relname='pg_indexdef_cols_idx'), 3, false)
----
rowid

query I
SELECT length(pg_catalog.pg_get_indexdef((SELECT oid from pg_class WHERE relname='pg_indexdef_cols_idx'), 4, false))
----
0

query I
SELECT length(pg_catalog.pg_get_indexdef((SELECT oid from pg_class WHERE relname='pg_indexdef_cols_idx'), -1, false))
----
0

query T
SELECT pg_catalog.pg_get_viewdef(0)
----
NULL

statement ok
CREATE TABLE test.pg_viewdef_test (a int, b int, c int)

statement ok
CREATE VIEW test.pg_viewdef_view AS SELECT a, b FROM test.pg_viewdef_test

query T
SELECT pg_catalog.pg_get_viewdef('pg_viewdef_view'::regclass::oid)
----
SELECT a, b FROM test.public.pg_viewdef_test

query T
SELECT pg_catalog.pg_get_viewdef(0, true)
----
NULL

query T
SELECT pg_catalog.pg_get_viewdef(0, false)
----
NULL

query T
SELECT pg_catalog.pg_get_viewdef('pg_viewdef_view'::regclass::oid, true)
----
SELECT a, b FROM test.public.pg_viewdef_test

query T
SELECT pg_catalog.pg_get_viewdef('pg_viewdef_view'::regclass::oid, false)
----
SELECT a, b FROM test.public.pg_viewdef_test

statement ok
CREATE TABLE test.pg_constraintdef_test (
  a int,
  b int unique,
  c int check (c > a),
  FOREIGN KEY(a) REFERENCES test.pg_indexdef_test(a) ON DELETE CASCADE
)

query T rowsort
SELECT pg_catalog.pg_get_constraintdef(oid)
FROM pg_catalog.pg_constraint
WHERE conrelid='pg_constraintdef_test'::regclass
----
FOREIGN KEY (a) REFERENCES pg_indexdef_test(a) ON DELETE CASCADE
CHECK ((c > a))
UNIQUE (b ASC)

# These functions always return NULL since we don't support comments on vtable columns and databases.
query TT
SELECT col_description('pg_class'::regclass::oid, 2),
       shobj_description('pg_class'::regclass::oid, 'pg_class')
----
NULL  NULL

# vtable comments are supported
query TT
SELECT regexp_replace(obj_description('pg_class'::regclass::oid), e' .*', '') AS comment1,
       regexp_replace(obj_description('pg_class'::regclass::oid, 'pg_class'), e' .*', '') AS comment2
----
tables tables

# Regular table column comments are supported.
statement ok
CREATE TABLE t(x INT);

statement ok
COMMENT ON TABLE t IS 'waa'

statement ok
COMMENT ON COLUMN t.x IS 'woo'

query TTTT
SELECT obj_description('t'::regclass::oid),
       obj_description('t'::regclass::oid, 'pg_class'),
       obj_description('t'::regclass::oid, 'notexist'),
       col_description('t'::regclass, 1)
----
waa  waa  NULL  woo

statement ok
COMMENT ON DATABASE test is 'foo'

query TTTT
SELECT shobj_description((select oid from pg_database where datname = 'defaultdb')::oid, 'pg_database'),
       shobj_description((select oid from pg_database where datname = 'test')::oid, 'pg_database'),
       shobj_description((select oid from pg_database where datname = 'notexist')::oid, 'pg_database'),
       shobj_description((select oid from pg_database where datname = 'test')::oid, 'notexist')
----
NULL foo NULL NULL

# Ensure that shobj_ and obj_description don't return the opposite type of
# comments.
query TT
SELECT shobj_description('t'::regclass::oid, 'pg_class'),
       obj_description((select oid from pg_database where datname = 'test')::oid, 'pg_database')
----
NULL NULL

# Check that base function names are also visible in namespace pg_catalog.
query I
SELECT pg_catalog.length('hello')
----
5

query OOO
SELECT oid(3), oid(0), oid(12023948723)
----
3  0  12023948723

query T
SELECT to_english(i) FROM (VALUES (1), (13), (617), (-2)) AS a(i)
----
one
one-three
six-one-seven
minus-two

# Do some basic sanity checking of the variadic hash functions.
query BBBBBBBBB
SELECT
  sha512('1') = sha512('1'),
  sha512('1') = sha512('2'),
  sha512('1', '2') = sha512('1', '2'),
  sha512('1', '2') = sha512('2', '1'),
  sha512('1', '2') = sha512('12'),
  sha512('1', '2') = sha512('21'),
  sha512('bar') = sha512(b'bar':::bytes),
  sha512(b'bar'::bytes) = sha512(b'bar':::bytes),
  sha512(b'bar'::bytes) = sha512('bar')
----
true false true false true false true true true

# The hash functions should be stable, so verify that the following hashes
# don't change.
query T
SELECT i FROM (VALUES
  (sha512(true::string)),
  (sha512(false::string)),
  (sha512(1::int::string)),
  (sha512(1.1::float::string)),
  (sha512('foo'::string)),
  (sha512('3m'::interval::string)),
  (sha512('2016-11-12'::date::string)),
  (sha512('2015-08-24 23:45:45.53453'::timestamptz::string)),
  (sha512(b'bar'::bytes))
) AS a(i)
----
9120cd5faef07a08e971ff024a3fcbea1e3a6b44142a6d82ca28c6c42e4f852595bcf53d81d776f10541045abdb7c37950629415d0dc66c8d86c64a5606d32de
719fa67eef49c4b2a2b83f0c62bddd88c106aaadb7e21ae057c8802b700e36f81fe3f144812d8b05d66dc663d908b25645e153262cf6d457aa34e684af9e328d
4dff4ea340f0a823f15d3f4f01ab62eae0e5da579ccb851f8db9dfe84c58b2b37b89903a740e1ee172da793a6e79d560e5f7f9bd058a12a280433ed6fa46510a
be09b235155bae6cb96b94ce4645260937e856ac3907d710850256e6351f50b428f948a7af33937445604f41cf3a3121b2dd069a057708ed1f047e133e09151e
f7fbba6e0636f890e56fbbf3283e524c6fa3204ae298382d624741d0dc6638326e282c41be5e4254d8820772c5518a2c5a8c0c7f7eda19594a7eb539453e1ed7
95bce0fdbcf48ba9c944dae46238d89bbd6df696a0d0b7cc8fc16eeabd30c03d6d2506cfcce81de320b37bc677df1bd045ac9231b43ae11807773db3909d1220
b2d173023893f71caadf7cb2f9557355462570de2c9c971b9cfa5494936e28df8e13d0db4d550aab66d5e7a002f678ddb02def092c069ce473cf5fb293953986
960b0fed9378be1e9adefd91e1be6ac9c1de7208008dfec438ff845135727bebea0f7458a5181079f61288176e0168cfea501b900c3e495b3ab9bbe4d372486d
d82c4eb5261cb9c8aa9855edd67d1bd10482f41529858d925094d173fa662aa91ff39bc5b188615273484021dfb16fd8284cf684ccf0fc795be3aa2fc1e6c181

# We only support one encoding, UTF8, which is hardcoded to id 6 just like in
# Postgres.
query TT
SELECT pg_catalog.pg_encoding_to_char(6), pg_catalog.pg_encoding_to_char(7)
----
UTF8  NULL

# TODO(jordan): Restore this to original form by removing FROM
# clause once issue 32876 is fixed.
query TITI
SELECT pg_catalog.inet_client_addr(), pg_catalog.inet_client_port(), pg_catalog.inet_server_addr(), pg_catalog.inet_server_port()
FROM pg_class
WHERE relname = 'pg_constraint'
----
::/0  0  ::/0  0

query TTTT
SELECT quote_ident('foo'), quote_ident('select'), quote_ident('int8'), quote_ident('numeric')
----
foo  "select"  int8  "numeric"


query TT
SELECT lpad('abc', 5, 'xy'), rpad('abc', 5, 'xy')
----
xyabc  abcxy

query TT
SELECT lpad('abc', 5, ''), rpad('abc', 5, '')
----
abc  abc

query error requested length too large
SELECT lpad('abc', 100000000000000)

query error requested length too large
SELECT rpad('abc', 100000000000000)

query TT
SELECT array_to_string(ARRAY['a', 'b,', NULL, 'c'], ','), array_to_string(ARRAY['a', 'b,', NULL, 'c'], ',', NULL)
----
a,b,,c  a,b,,c

query TT
SELECT array_to_string(ARRAY['a', 'b,', 'c'], NULL), array_to_string(ARRAY['a', 'b,', NULL, 'c'], 'foo', 'zerp')
----
NULL  afoob,foozerpfooc

query TT
SELECT array_to_string(NULL, ','), array_to_string(NULL, 'foo', 'zerp')
----
NULL  NULL

subtest pg_is_in_recovery

query B colnames
SELECT pg_is_in_recovery()
----
pg_is_in_recovery
false

subtest pg_is_xlog_replay_paused

query B colnames
SELECT pg_is_xlog_replay_paused()
----
pg_is_xlog_replay_paused
false

query T
SELECT pg_catalog.pg_client_encoding()
----
UTF8

subtest check_consistency

# Sanity-check crdb_internal.check_consistency.

statement error start key must be >= "\\x02"
SELECT crdb_internal.check_consistency(true, '\x01', '\xffff')

statement error end key must be < "\\xff\\xff"
SELECT crdb_internal.check_consistency(true, '\x02', '\xffff00')

statement error start key must be less than end key
SELECT crdb_internal.check_consistency(true, '\x02', '\x02')

statement error start key must be less than end key
SELECT crdb_internal.check_consistency(true, '\x03', '\x02')

query ITT
SELECT range_id, status, regexp_replace(detail, '[0-9]+', '', 'g') FROM crdb_internal.check_consistency(true, '\x02', '\xffff') WHERE range_id = 1
----
1  RANGE_CONSISTENT  stats: {ContainsEstimates:false LastUpdateNanos: IntentAge: GCBytesAge: LiveBytes: LiveCount: KeyBytes: KeyCount: ValBytes: ValCount: IntentBytes: IntentCount: SysBytes: SysCount:}

# Without explicit keys, scans all ranges (we don't test this too precisely to
# avoid flaking the test when the range count changes, just want to know that
# we're touching multiple ranges).
query B
SELECT count(*) > 5 FROM crdb_internal.check_consistency(true, '', '')
----
true

# Query that should touch only a single range.
query B
SELECT count(*) = 1 FROM crdb_internal.check_consistency(true, '\x03', '\x0300')
----
true

# Ditto, but implicit start key \x02
query B
SELECT count(*) = 1 FROM crdb_internal.check_consistency(true, '', '\x0200')
----
true

# Ditto, but implicit end key.
query B
SELECT count(*) = 1 FROM crdb_internal.check_consistency(true, '\xff', '')
----
true

# Sanity check pg_type_is_visible.
query BBB
SELECT pg_type_is_visible('int'::regtype), pg_type_is_visible(NULL), pg_type_is_visible(99999)
----
true  NULL  NULL

<<<<<<< HEAD

# Tests for width_bucket builtin
query I
SELECT width_bucket(8.0, 2.0, 3.0, 5)
----
6

query I
SELECT width_bucket(5.35, 0.024, 10.06, 5)
----
3

query I
SELECT width_bucket(7, 3, 11, 5)
----
3

query I
SELECT width_bucket(now(), array['yesterday', 'today', 'tomorrow']::timestamptz[])
----
2

query error pq: width_bucket\(\): Operand and thresholds must be of the same type
SELECT width_bucket(1, array['a', 'h', 'l', 'z']);
=======
# Sanity check pg_get_function_identity_arguments.
query T
SELECT pg_get_function_identity_arguments('convert_from'::regproc::oid)
----
bytea, text

# This produces an empty string in Postgres too.
query T
SELECT pg_get_function_identity_arguments('version'::regproc::oid)
----
·

query T
SELECT pg_get_function_identity_arguments('array_length'::regproc)
----
anyarray, int8

query T
SELECT pg_get_function_identity_arguments((select oid from pg_proc where proname='variance' and proargtypes[0] = 'int'::regtype))
----
int8
>>>>>>> d88d710c
<|MERGE_RESOLUTION|>--- conflicted
+++ resolved
@@ -2241,38 +2241,36 @@
 ----
 true
 
+# Tests for width_bucket builtin
+query I
+SELECT width_bucket(8.0, 2.0, 3.0, 5)
+----
+6
+
+query I
+SELECT width_bucket(5.35, 0.024, 10.06, 5)
+----
+3
+
+query I
+SELECT width_bucket(7, 3, 11, 5)
+----
+3
+
+query I
+SELECT width_bucket(now(), array['yesterday', 'today', 'tomorrow']::timestamptz[])
+----
+2
+
+query error pq: width_bucket\(\): Operand and thresholds must be of the same type
+SELECT width_bucket(1, array['a', 'h', 'l', 'z']);
+
 # Sanity check pg_type_is_visible.
 query BBB
 SELECT pg_type_is_visible('int'::regtype), pg_type_is_visible(NULL), pg_type_is_visible(99999)
 ----
 true  NULL  NULL
 
-<<<<<<< HEAD
-
-# Tests for width_bucket builtin
-query I
-SELECT width_bucket(8.0, 2.0, 3.0, 5)
-----
-6
-
-query I
-SELECT width_bucket(5.35, 0.024, 10.06, 5)
-----
-3
-
-query I
-SELECT width_bucket(7, 3, 11, 5)
-----
-3
-
-query I
-SELECT width_bucket(now(), array['yesterday', 'today', 'tomorrow']::timestamptz[])
-----
-2
-
-query error pq: width_bucket\(\): Operand and thresholds must be of the same type
-SELECT width_bucket(1, array['a', 'h', 'l', 'z']);
-=======
 # Sanity check pg_get_function_identity_arguments.
 query T
 SELECT pg_get_function_identity_arguments('convert_from'::regproc::oid)
@@ -2293,5 +2291,4 @@
 query T
 SELECT pg_get_function_identity_arguments((select oid from pg_proc where proname='variance' and proargtypes[0] = 'int'::regtype))
 ----
-int8
->>>>>>> d88d710c
+int8